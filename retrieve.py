--- conflicted
+++ resolved
@@ -48,12 +48,7 @@
             if prev_relations and prev_relations[-1] == END_REL:
                 continue
             for last_node in last_nodes:
-<<<<<<< HEAD
-                neighbor_relations = graph.get_neighbor_relations(last_node, limit=beam_width * 2)
-=======
-                neighbor_relations = kg.get_neighbor_relations(
-                    last_node, limit=beam_width)
->>>>>>> 27ae4ed0
+                neighbor_relations = kg.get_neighbor_relations(last_node, limit=beam_width * 2)
                 neighbor_relations += [END_REL]
                 for relation in neighbor_relations:
                     if relation == END_REL:
@@ -81,8 +76,7 @@
     return paths
 
 
-<<<<<<< HEAD
-def exhaustive_search_path(graph: Wikidata, scorer: Scorer, question, question_entities, beam_width, max_depth):
+def exhaustive_search_path(kg: KnowledgeGraphBase, scorer: Scorer, question, question_entities, beam_width, max_depth):
     """This function reimplement RUC's paper's solution. In the search process, only the history
     paths are recorded; each new relation is looked up via looking up the end relations from the
     question entities following a history path.
@@ -93,10 +87,10 @@
 
     @cache
     def expand_relations(src, prev_relations):
-        leaves = graph.deduce_leaves(src, prev_relations, limit=beam_width * 2)
+        leaves = kg.deduce_leaves(src, prev_relations, limit=beam_width * 2)
         relations = set()
         for leaf in leaves:
-            relations.update(graph.get_neighbor_relations(leaf, limit=beam_width * 2))
+            relations.update(kg.get_neighbor_relations(leaf, limit=beam_width * 2))
         return relations
 
     while candidate_paths and len(result_paths) < beam_width and depth < max_depth:
@@ -104,9 +98,9 @@
         for question_entity in question_entities:
             for _, prev_relations, prev_score in candidate_paths:
                 candidate_relations = expand_relations(question_entity, prev_relations)
-                prev_relation_labels = tuple(graph.get_label(relation) or relation
+                prev_relation_labels = tuple(kg.get_label(relation) or relation
                                              for relation in prev_relations)
-                candidate_relation_labels = tuple(graph.get_label(relation) or relation
+                candidate_relation_labels = tuple(kg.get_label(relation) or relation
                                                   for relation in candidate_relations)
                 scores = scorer.batch_score(question, prev_relation_labels,
                                             candidate_relation_labels)
@@ -127,10 +121,7 @@
     return result_paths
 
 
-def retrieve_triplets_from_relation_path(src, relation_path, graph: Wikidata, beam_width=10):
-=======
 def retrieve_triplets_from_relation_path(src, relation_path, kg: KnowledgeGraphBase, beam_width=10):
->>>>>>> 27ae4ed0
     """Retrieve entities and triplets from a path.
     Since each relation can have multiple entities, the retrieved triplets actually
     form a tree-like graph.
@@ -187,14 +178,8 @@
         question = ground['question']
         question_entities = ground['question_entities']
         paths = beam_search_path(
-<<<<<<< HEAD
-            wikidata, scorer, question, question_entities, args.beam_width, args.max_depth)
-        triplets = retrieve_triplets_from_paths(question_entities, paths, wikidata)
-=======
             knowledge_graph, scorer, question, question_entities, args.beam_width, args.max_depth)
-        triplets = retrieve_triplets_from_paths(
-            question_entities, paths, knowledge_graph)
->>>>>>> 27ae4ed0
+        triplets = retrieve_triplets_from_paths(question_entities, paths, knowledge_graph)
         ground['triplets'] = triplets
         outputs.append(ground)
     srsly.write_jsonl(args.output_path, outputs)
@@ -202,29 +187,13 @@
 
 if __name__ == '__main__':
     parser = argparse.ArgumentParser()
-<<<<<<< HEAD
-    parser.add_argument('--wikidata-endpoint', type=str, default='http://localhost:1234/api/endpoint/sparql',
-                        help='endpoint of the wikidata sparql service')
-    parser.add_argument('--scorer-model-path', type=str, default='models/roberta-base',
-                        help='path to the scorer model')
-    parser.add_argument('--input', type=str, required=True, help='path to the grounded qustions')
-    parser.add_argument('--output-path', type=str, required=True, help='path to the output file')
-    parser.add_argument('--beam-width', type=int, default=10, help='beam width for beam search')
-    parser.add_argument('--max-depth', type=int, default=2, help='maximum depth of the search tree')
-=======
     parser.add_argument('--sparql-endpoint', type=str, default='http://localhost:1234/api/endpoint/sparql',
                         help='endpoint of the wikidata or freebase sparql service')
     parser.add_argument('-kg', '--knowledge-graph', type=str, choices=('wikidata', 'freebase'), default='wikidata')
-    parser.add_argument('--scorer-model-path', type=str,
-                        default='models/roberta-base', help='path to the scorer model')
-    parser.add_argument('-i', '--input', type=str, required=True,
-                        help='path to the grounded qustions')
-    parser.add_argument('-o', '--output-path', type=str,
-                        required=True, help='path to the output file')
-    parser.add_argument('--beam-width', type=int, default=5,
-                        help='beam width for beam search')
-    parser.add_argument('--max-depth', type=int, default=2,
-                        help='maximum depth of the search tree')
->>>>>>> 27ae4ed0
+    parser.add_argument('--scorer-model-path', type=str, default='models/roberta-base', help='path to the scorer model')
+    parser.add_argument('-i', '--input', type=str, required=True, help='path to the grounded qustions')
+    parser.add_argument('-o', '--output-path', type=str, required=True, help='path to the output file')
+    parser.add_argument('--beam-width', type=int, default=5, help='beam width for beam search')
+    parser.add_argument('--max-depth', type=int, default=2, help='maximum depth of the search tree')
     args = parser.parse_args()
     main(args)