from functools import lru_cache

import torch
import torch.nn.functional as F
from transformers import AutoTokenizer

from .encoder import LitSentenceEncoder


class Scorer:
    """Scorer for relation paths."""

    def __init__(self, pretrained_name_or_path):
        self.model = LitSentenceEncoder(pretrained_name_or_path)
        config = self.model.config
        self.tokenizer = AutoTokenizer.from_pretrained(config._name_or_path)

    @lru_cache
    def score(self, question, prev_relations, next_relation):
        """Score a relation path.

        Args:
            question (str): question
            prev_relations (tuple[str]): tuple of relation **labels** that have been traversed.
            next_relation (str): next relation to be traversed
        """
        # Prepending 'query' and 'relation' corresponds to the way the model was trained (check collate_fn)
        query = f"query: {question} [SEP] {' # '.join(prev_relations)}"
        next_relation = 'relation: ' + next_relation
        text_pair = [query, next_relation]
        inputs = self.tokenizer(text_pair, return_tensors='pt', padding=True)
        inputs = {k: v.to(self.model.device) for k, v in inputs.items()}
        with torch.no_grad():
            outputs = self.model(**inputs, return_dict=True)
<<<<<<< HEAD

            query_embedding = outputs.last_hidden_state[0:1]
            query_attention_mask = inputs['attention_mask'][0:1]
            sample_embedding = outputs.last_hidden_state[1:2]
            sample_attention_mask = inputs['attention_mask'][1:2]
            similarity = self.model.compute_sentence_similarity(
                query_embedding, sample_embedding, query_attention_mask, sample_attention_mask)
=======
            query_embedding = outputs.last_hidden_state[0:1]
            sample_embedding = outputs.last_hidden_state[1:2]
            similarity = self.model.compute_sentence_similarity(
                query_embedding, sample_embedding)
>>>>>>> f23d2fcf
        return similarity.item()<|MERGE_RESOLUTION|>--- conflicted
+++ resolved
@@ -1,7 +1,6 @@
 from functools import lru_cache
 
 import torch
-import torch.nn.functional as F
 from transformers import AutoTokenizer
 
 from .encoder import LitSentenceEncoder
@@ -32,18 +31,8 @@
         inputs = {k: v.to(self.model.device) for k, v in inputs.items()}
         with torch.no_grad():
             outputs = self.model(**inputs, return_dict=True)
-<<<<<<< HEAD
-
-            query_embedding = outputs.last_hidden_state[0:1]
-            query_attention_mask = inputs['attention_mask'][0:1]
-            sample_embedding = outputs.last_hidden_state[1:2]
-            sample_attention_mask = inputs['attention_mask'][1:2]
-            similarity = self.model.compute_sentence_similarity(
-                query_embedding, sample_embedding, query_attention_mask, sample_attention_mask)
-=======
             query_embedding = outputs.last_hidden_state[0:1]
             sample_embedding = outputs.last_hidden_state[1:2]
             similarity = self.model.compute_sentence_similarity(
                 query_embedding, sample_embedding)
->>>>>>> f23d2fcf
         return similarity.item()