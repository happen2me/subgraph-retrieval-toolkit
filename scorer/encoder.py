import json
import os
from pathlib import Path

import lightning.pytorch as pl
import torch
import torch.nn.functional as F
<<<<<<< HEAD
from pytorch_metric_learning.losses import NTXentLoss
=======
>>>>>>> f23d2fcf
from transformers import AutoModel


class LitSentenceEncoder(pl.LightningModule):
    """Lightning module """
    def __init__(self, model_name_or_path, temperature=0.07):
        super().__init__()
        self.model = AutoModel.from_pretrained(model_name_or_path)
        self.config = self.model.config
<<<<<<< HEAD
        self.loss_fn = NTXentLoss(temperature=temperature)
        self.similarity_fn = F.cosine_similarity
=======
        self.loss_fn = F.cross_entropy
        self.temperature = temperature
>>>>>>> f23d2fcf

    def forward(self, *args, **kwargs):
        return self.model(*args, **kwargs)

    @staticmethod
    def cls_pool(last_hidden_states):
        """CLS pool the sentence embedding.
        This is the pooling method adopted by RUC's SR paper.
        
        Args:
            last_hidden_states: [..., seq_len, embedding_dim]
        Returns:
            pooled_embedding: [..., embedding_dim]
        """
<<<<<<< HEAD
        last_hidden = last_hidden_states.masked_fill(~attention_mask[..., None].bool(), 0.0)
        return last_hidden.sum(dim=-2) / attention_mask.sum(dim=-1)[..., None]

    def get_pooled_query_target_embedding(self, query, target, query_attention_mask=None,
                                    target_attention_mask=None):
        """Compute the similarity between query and target(s) sentence embeddings.
        The query & target(s) sentence embedding are first pooled. Then the similarity
        is computed between the pooled query and target(s) embeddings.

        Args:
            query: [..., 1, seq_len, embedding_dim]
                query sentence embedding
            target: [..., k, seq_len, embedding_dim]
                target sentence(s) embedding

        Returns:
            query_embeddings: [..., 1, embedding_dim]
            target_embeddings: [..., k, embedding_dim]
        """
        embeddings = torch.cat([query, target], dim=-3)  # [..., 1 + k, seq_len, embedding_dim]
        if query_attention_mask is None:
            query_attention_mask = torch.ones(query.shape[:-1])
        if target_attention_mask is None:
            target_attention_mask = torch.ones(target.shape[:-1])
        attention_mask = torch.cat([query_attention_mask, target_attention_mask], dim=-2)  # [..., 1 + k, seq_len]
        embeddings = self.average_pool(embeddings, attention_mask)
        query_embeddings = embeddings[..., 0:1, :]  # [..., 1, embedding_dim]
        target_embeddings = embeddings[..., 1:, :]  # [..., k, embedding_dim]
        return query_embeddings, target_embeddings

    def compute_sentence_similarity(self, query, target, query_attention_mask=None,
                                    target_attention_mask=None):
        """Compute the similarity between query and target(s) sentence embeddings.
        This is exposed for the scorer.

        Args:
            query: [batch_size, 1, seq_len, embedding_dim]
                query sentence embedding
            target: [batch_size, k, seq_len, embedding_dim]
                target sentence(s) embedding

        Returns:
            similarity: [batch_size, k]
        """
        query_embeddings, target_embeddings = self.get_pooled_query_target_embedding(
            query, target, query_attention_mask, target_attention_mask)
        # The pairwise_distance is misleading, it's more like similarity. The underlying
        # implementation is `torch.sum(query_emb * ref_emb, dim=1)`
        similarity = self.similarity_fn(query_embeddings, target_embeddings, dim=-1)
        return similarity

    def batch_forward(self, batch):
        """The common forward function for both training and inference."""
        # batch = {'input_ids': input_ids, 'attention_mask': attention_mask}
        # input_ids: [batch_size, 1(query) + 1(positive) + k(negative), seq_len]
        batch_size, n_samples, seq_len = batch['input_ids'].shape
=======
        return last_hidden_states[..., 0, :]

    def compute_embedding_similarity(self, query, target):
        """Compute the similarity between query and target(s) embeddings.
        
        Args:
            query: [batch_size, 1, embedding_dim]
            target: [batch_size, k, embedding_dim]
        
        Returns:
            similarity: [batch_size, k]
        """
        return F.cosine_similarity(query, target, dim=-1) / self.temperature

    def compute_sentence_similarity(self, query, target):
        """Compute the similarity between query and target(s) sentence embeddings.
        The query & target(s) sentence embedding are first pooled. Then the similarity
        is computed between the pooled query and target(s) embeddings. 
        
        Args:
            query: [batch_size, 1, seq_len, embedding_dim]
                query sentence embedding
            target: [batch_size, k, seq_len, embedding_dim]
                target sentence(s) embedding
        
        Returns:
            similarity: [batch_size, k]    
        """        
        embeddings = torch.cat([query, target], dim=-3)  # [batch_size, 1 + k, seq_len, embedding_dim]
        embeddings = self.cls_pool(embeddings) # [batch_size, 1 + k, embedding_dim]
        query_embeddings = embeddings[..., 0:1, :]  # [batch_size, 1, embedding_dim]
        samples_embeddings = embeddings[..., 1:, :]  # [batch_size, k, embedding_dim]
        similarity = self.compute_embedding_similarity(query_embeddings, samples_embeddings)
        return similarity

    def training_step(self, batch, batch_idx):
        # In each sentence group, the first sentence is the query, the second is the positive,
        # and the rest are negatives.
        # batch = {'input_ids': input_ids, 'attention_mask': attention_mask}
        # input_ids: [batch_size, 1(query) + 1(positive) + neg (negative), seq_len]
        batch_size, n_samples, seq_len = batch['input_ids'].shape  # n_sentences = 1 + 1 + neg
>>>>>>> f23d2fcf
        input_ids = batch['input_ids'].view(-1, seq_len)
        attention_mask = batch['attention_mask'].view(-1, seq_len)
        # outputs.last_hidden_state: [batch_size * (1 + 1 + neg), seq_len, embedding_dim]
        outputs = self.model(input_ids, attention_mask=attention_mask, return_dict=True)
        embeddings = outputs.last_hidden_state.view(batch_size, n_samples, seq_len, -1)
<<<<<<< HEAD
        attention_mask = attention_mask.view(batch_size, n_samples, seq_len)
        query_embedding = embeddings[:, 0:1]  # [batch_size, 1, seq_len, embedding_dim]
        query_attention_mask = attention_mask[:, 0:1]  # [batch_size, 1, seq_len]
        samples_embedding = embeddings[:, 1:]  # [batch_size, 1 + neg, seq_len, embedding_dim]
        samples_attention_mask = attention_mask[:, 1:]  # [batch_size, 1 + neg, seq_len]
        # query_sample_similarity = self.compute_sentence_similarity(query_embedding, samples_embedding)
        pooled_query_embedding, pooled_samples_embedding = self.get_pooled_query_target_embedding(
            query_embedding, samples_embedding, query_attention_mask, samples_attention_mask)
        pooled_embeddings = torch.cat([pooled_query_embedding, pooled_samples_embedding], dim=-2)
        # In each sentence group, the first sentence is the query, the second is the positive,
        # and the rest are negatives. We set the positive to have the same label as the query,
        # and the negatives to have different labels, so that the query and the positive will
        # be pulled together, and the query and the negatives will be pushed apart.
        # Ref: https://github.com/KevinMusgrave/pytorch-metric-learning/issues/179
        n_neg = n_samples - 2
        # I manurally create positive pairs as (0, 1), and negative pairs as (0, 2), (0, 3), ...
        # indices_tuple (anchor1, postives, anchor2, negatives)
        indices_tuple = (torch.zeros((1,), dtype=torch.long), torch.ones((1,), dtype=torch.long),
                         torch.zeros((n_neg,), dtype=torch.long), torch.arange(2, n_samples, dtype=torch.long))
        indices_tuple = tuple(x.to(self.device) for x in indices_tuple)
        loss = 0
        for sentence_group in pooled_embeddings:
            loss = loss + self.loss_fn(sentence_group, indices_tuple=indices_tuple)
        return loss

    def training_step(self, batch, batch_idx):
        train_loss = self.batch_forward(batch)
=======
        query_embedding = embeddings[:, 0:1]  # [batch_size, 1, seq_len, embedding_dim]
        samples_embedding = embeddings[:, 1:]  # [batch_size, 1 + neg, seq_len, embedding_dim]
        # similarity: [batch_size, 1 + neg]
        query_samples_similarity = self.compute_sentence_similarity(query_embedding, samples_embedding)
        # The zerot-th label, where positive sample locates, is set to 0.
        labels = torch.zeros(query_samples_similarity.shape[0], dtype=torch.long,
                             device=query_samples_similarity.device)
        train_loss = self.loss_fn(query_samples_similarity, labels)
>>>>>>> f23d2fcf
        self.log('train_loss', train_loss)
        return train_loss

    def validation_step(self, batch, batch_idx):
        val_loss =  self.batch_forward(batch)
        self.log('val_loss', val_loss)
        return val_loss

    def configure_optimizers(self) :
        return torch.optim.Adam(self.parameters(), lr=5e-5)

    def save_huggingface_model(self, save_dir):
        """Will save the model, so you can reload it using `from_pretrained()`."""
        save_path = Path(save_dir)
        if not save_path.exists():
            save_path.mkdir(parents=True)
        state_dict = self.model.state_dict()
        torch.save(state_dict, os.path.join(save_dir, 'pytorch_model.bin'))
        with open(os.path.join(save_dir, 'config.json'), 'w', encoding='utf-8') as f:
            json.dump(self.config.to_dict(), f)<|MERGE_RESOLUTION|>--- conflicted
+++ resolved
@@ -5,10 +5,6 @@
 import lightning.pytorch as pl
 import torch
 import torch.nn.functional as F
-<<<<<<< HEAD
-from pytorch_metric_learning.losses import NTXentLoss
-=======
->>>>>>> f23d2fcf
 from transformers import AutoModel
 
 
@@ -18,85 +14,24 @@
         super().__init__()
         self.model = AutoModel.from_pretrained(model_name_or_path)
         self.config = self.model.config
-<<<<<<< HEAD
-        self.loss_fn = NTXentLoss(temperature=temperature)
-        self.similarity_fn = F.cosine_similarity
-=======
         self.loss_fn = F.cross_entropy
         self.temperature = temperature
->>>>>>> f23d2fcf
 
     def forward(self, *args, **kwargs):
         return self.model(*args, **kwargs)
 
     @staticmethod
-    def cls_pool(last_hidden_states):
+    def cls_pool(last_hidden_states, attention_mask=None):
         """CLS pool the sentence embedding.
         This is the pooling method adopted by RUC's SR paper.
         
         Args:
             last_hidden_states: [..., seq_len, embedding_dim]
+            attention_mask: [..., seq_len] silently ignored!
+                It exists for compatibility with other pooling methods.
         Returns:
             pooled_embedding: [..., embedding_dim]
         """
-<<<<<<< HEAD
-        last_hidden = last_hidden_states.masked_fill(~attention_mask[..., None].bool(), 0.0)
-        return last_hidden.sum(dim=-2) / attention_mask.sum(dim=-1)[..., None]
-
-    def get_pooled_query_target_embedding(self, query, target, query_attention_mask=None,
-                                    target_attention_mask=None):
-        """Compute the similarity between query and target(s) sentence embeddings.
-        The query & target(s) sentence embedding are first pooled. Then the similarity
-        is computed between the pooled query and target(s) embeddings.
-
-        Args:
-            query: [..., 1, seq_len, embedding_dim]
-                query sentence embedding
-            target: [..., k, seq_len, embedding_dim]
-                target sentence(s) embedding
-
-        Returns:
-            query_embeddings: [..., 1, embedding_dim]
-            target_embeddings: [..., k, embedding_dim]
-        """
-        embeddings = torch.cat([query, target], dim=-3)  # [..., 1 + k, seq_len, embedding_dim]
-        if query_attention_mask is None:
-            query_attention_mask = torch.ones(query.shape[:-1])
-        if target_attention_mask is None:
-            target_attention_mask = torch.ones(target.shape[:-1])
-        attention_mask = torch.cat([query_attention_mask, target_attention_mask], dim=-2)  # [..., 1 + k, seq_len]
-        embeddings = self.average_pool(embeddings, attention_mask)
-        query_embeddings = embeddings[..., 0:1, :]  # [..., 1, embedding_dim]
-        target_embeddings = embeddings[..., 1:, :]  # [..., k, embedding_dim]
-        return query_embeddings, target_embeddings
-
-    def compute_sentence_similarity(self, query, target, query_attention_mask=None,
-                                    target_attention_mask=None):
-        """Compute the similarity between query and target(s) sentence embeddings.
-        This is exposed for the scorer.
-
-        Args:
-            query: [batch_size, 1, seq_len, embedding_dim]
-                query sentence embedding
-            target: [batch_size, k, seq_len, embedding_dim]
-                target sentence(s) embedding
-
-        Returns:
-            similarity: [batch_size, k]
-        """
-        query_embeddings, target_embeddings = self.get_pooled_query_target_embedding(
-            query, target, query_attention_mask, target_attention_mask)
-        # The pairwise_distance is misleading, it's more like similarity. The underlying
-        # implementation is `torch.sum(query_emb * ref_emb, dim=1)`
-        similarity = self.similarity_fn(query_embeddings, target_embeddings, dim=-1)
-        return similarity
-
-    def batch_forward(self, batch):
-        """The common forward function for both training and inference."""
-        # batch = {'input_ids': input_ids, 'attention_mask': attention_mask}
-        # input_ids: [batch_size, 1(query) + 1(positive) + k(negative), seq_len]
-        batch_size, n_samples, seq_len = batch['input_ids'].shape
-=======
         return last_hidden_states[..., 0, :]
 
     def compute_embedding_similarity(self, query, target):
@@ -121,58 +56,29 @@
                 query sentence embedding
             target: [batch_size, k, seq_len, embedding_dim]
                 target sentence(s) embedding
-        
+
         Returns:
-            similarity: [batch_size, k]    
+            similarity: [batch_size, k]
         """        
-        embeddings = torch.cat([query, target], dim=-3)  # [batch_size, 1 + k, seq_len, embedding_dim]
-        embeddings = self.cls_pool(embeddings) # [batch_size, 1 + k, embedding_dim]
-        query_embeddings = embeddings[..., 0:1, :]  # [batch_size, 1, embedding_dim]
-        samples_embeddings = embeddings[..., 1:, :]  # [batch_size, k, embedding_dim]
+        embeddings = torch.cat([query, target], dim=-3)  # [..., 1 + k, seq_len, embedding_dim]
+        embeddings = self.cls_pool(embeddings) # [..., 1 + k, embedding_dim]
+        query_embeddings = embeddings[..., 0:1, :]  # [..., 1, embedding_dim]
+        samples_embeddings = embeddings[..., 1:, :]  # [..., k, embedding_dim]
         similarity = self.compute_embedding_similarity(query_embeddings, samples_embeddings)
         return similarity
 
-    def training_step(self, batch, batch_idx):
+    def batch_forward(self, batch):
+        """The common forward function for both training and inference."""
         # In each sentence group, the first sentence is the query, the second is the positive,
         # and the rest are negatives.
         # batch = {'input_ids': input_ids, 'attention_mask': attention_mask}
         # input_ids: [batch_size, 1(query) + 1(positive) + neg (negative), seq_len]
         batch_size, n_samples, seq_len = batch['input_ids'].shape  # n_sentences = 1 + 1 + neg
->>>>>>> f23d2fcf
         input_ids = batch['input_ids'].view(-1, seq_len)
         attention_mask = batch['attention_mask'].view(-1, seq_len)
         # outputs.last_hidden_state: [batch_size * (1 + 1 + neg), seq_len, embedding_dim]
         outputs = self.model(input_ids, attention_mask=attention_mask, return_dict=True)
         embeddings = outputs.last_hidden_state.view(batch_size, n_samples, seq_len, -1)
-<<<<<<< HEAD
-        attention_mask = attention_mask.view(batch_size, n_samples, seq_len)
-        query_embedding = embeddings[:, 0:1]  # [batch_size, 1, seq_len, embedding_dim]
-        query_attention_mask = attention_mask[:, 0:1]  # [batch_size, 1, seq_len]
-        samples_embedding = embeddings[:, 1:]  # [batch_size, 1 + neg, seq_len, embedding_dim]
-        samples_attention_mask = attention_mask[:, 1:]  # [batch_size, 1 + neg, seq_len]
-        # query_sample_similarity = self.compute_sentence_similarity(query_embedding, samples_embedding)
-        pooled_query_embedding, pooled_samples_embedding = self.get_pooled_query_target_embedding(
-            query_embedding, samples_embedding, query_attention_mask, samples_attention_mask)
-        pooled_embeddings = torch.cat([pooled_query_embedding, pooled_samples_embedding], dim=-2)
-        # In each sentence group, the first sentence is the query, the second is the positive,
-        # and the rest are negatives. We set the positive to have the same label as the query,
-        # and the negatives to have different labels, so that the query and the positive will
-        # be pulled together, and the query and the negatives will be pushed apart.
-        # Ref: https://github.com/KevinMusgrave/pytorch-metric-learning/issues/179
-        n_neg = n_samples - 2
-        # I manurally create positive pairs as (0, 1), and negative pairs as (0, 2), (0, 3), ...
-        # indices_tuple (anchor1, postives, anchor2, negatives)
-        indices_tuple = (torch.zeros((1,), dtype=torch.long), torch.ones((1,), dtype=torch.long),
-                         torch.zeros((n_neg,), dtype=torch.long), torch.arange(2, n_samples, dtype=torch.long))
-        indices_tuple = tuple(x.to(self.device) for x in indices_tuple)
-        loss = 0
-        for sentence_group in pooled_embeddings:
-            loss = loss + self.loss_fn(sentence_group, indices_tuple=indices_tuple)
-        return loss
-
-    def training_step(self, batch, batch_idx):
-        train_loss = self.batch_forward(batch)
-=======
         query_embedding = embeddings[:, 0:1]  # [batch_size, 1, seq_len, embedding_dim]
         samples_embedding = embeddings[:, 1:]  # [batch_size, 1 + neg, seq_len, embedding_dim]
         # similarity: [batch_size, 1 + neg]
@@ -180,8 +86,11 @@
         # The zerot-th label, where positive sample locates, is set to 0.
         labels = torch.zeros(query_samples_similarity.shape[0], dtype=torch.long,
                              device=query_samples_similarity.device)
-        train_loss = self.loss_fn(query_samples_similarity, labels)
->>>>>>> f23d2fcf
+        loss = self.loss_fn(query_samples_similarity, labels)
+        return loss
+
+    def training_step(self, batch, batch_idx):
+        train_loss =  self.batch_forward(batch)
         self.log('train_loss', train_loss)
         return train_loss
 
